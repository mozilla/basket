--- conflicted
+++ resolved
@@ -11,11 +11,7 @@
     delta = s_count - r_count
 
     if delta > settings.EMAIL_BACKLOG_TOLERANCE:
-<<<<<<< HEAD
-        return HttpResponseServerError('WARNING: Firefox Home email backlog is %d' % delta)
-=======
         return HttpResponse('WARNING: Firefox Home email backlog is %d' % delta)
->>>>>>> 8a933ac6
 
     return HttpResponse('SUCCESS')
 
